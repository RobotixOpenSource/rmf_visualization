--- conflicted
+++ resolved
@@ -19,7 +19,7 @@
 
 #include <rmf_traffic/geometry/Circle.hpp>
 #include <rmf_traffic/geometry/Box.hpp>
-
+ #include <rmf_traffic/Motion.hpp> 
 
 namespace rmf_schedule_visualizer {
 
@@ -200,7 +200,6 @@
       const auto& trajectory = element.trajectory;
       
       auto j_traj = _j_traj;
-<<<<<<< HEAD
       j_traj["id"] = element.id;
       j_traj["shape"] = "circle";
       j_traj["dimensions"] = trajectory.begin()->
@@ -211,22 +210,6 @@
            Eigen::Vector3d finish_velocity)
       {
         auto j_seg = _j_seg;
-=======
-      // TODO(YV) interpret the shape from profile 
-      // This will fail if shape is Box
-      // TODO(MXG): Revive this code
-//      j_traj["shape"] = ("circle");
-//      const auto &circle = static_cast<const rmf_traffic::geometry::Circle&>(
-//          trajectory.begin()->get_profile()->get_shape()->source());
-//      j_traj["dimensions"].push_back(circle.get_radius());
-
-      for (auto it = trajectory.begin(); it != trajectory.end(); it++)
-      {
-        auto j_seg = _j_seg;
-        auto finish_time = it->time();
-        auto finish_position = it->position();
-        auto finish_velocity = it->velocity();
->>>>>>> 49ca12b3
         j_seg["x"] = 
             {finish_position[0],finish_position[1],finish_position[2]};
         j_seg["v"] =
@@ -247,7 +230,9 @@
         assert(trajectory.find(end_time) != trajectory.end());
 
         // Add the trimmed start
-        auto motion = it->compute_motion();
+        auto begin = it; --begin;
+        auto end = it; ++end;
+        auto motion = rmf_traffic::Motion::compute_cubic_splines(begin, end);
         add_segment(start_time,
             motion->compute_position(start_time),
             motion->compute_velocity(start_time));
@@ -256,14 +241,16 @@
         for (; it < trajectory.find(end_time); it++)
         {
           assert(it != trajectory.end());
-          add_segment(it->get_finish_time(),
-              it->get_finish_position(),
-              it->get_finish_velocity());
+          add_segment(it->time(),
+              it->position(),
+              it->velocity());
         }
 
         // Add the trimmed end
         assert(it != trajectory.end());
-        motion = it->compute_motion();
+        begin = it; --begin;
+        end = it; ++end;
+        motion = rmf_traffic::Motion::compute_cubic_splines(begin, end);
         add_segment(end_time,
             motion->compute_position(end_time),
             motion->compute_velocity(end_time));
@@ -273,9 +260,9 @@
       {
         for (auto it = trajectory.begin(); it != trajectory.end(); it++)
         {
-          add_segment(it->get_finish_time(),
-              it->get_finish_position(),
-              it->get_finish_velocity());
+          add_segment(it->time(),
+              it->position(),
+              it->velocity());
         }
       }
       
