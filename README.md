--- conflicted
+++ resolved
@@ -83,11 +83,8 @@
 {
   "response":"trajectory",
   "values":[{
-<<<<<<< HEAD
     "robot_name":"magni1",
     "fleet_name:"magni",
-=======
->>>>>>> 8cc8b667
     "shape":"circle",
     "dimensions":0.3,
     "id":310,
